--- conflicted
+++ resolved
@@ -193,22 +193,13 @@
             if not isinstance(e, dict):
                 raise TypeError("%r is not a dict" % e)
             e = e.copy()
-<<<<<<< HEAD
-            e_id = e.pop("id")
-            if isinstance(e_id, hszinc.Ref):
-                e_id = e_id.name
-            if "." in e_id:
-                e_id = e_id.split(".")[-1]
-            e["id"] = hszinc.Ref(e_id)
-=======
-            if 'id' in e:
-                e_id = e.pop('id')
+            if "id" in e:
+                e_id = e.pop("id")
                 if isinstance(e_id, hszinc.Ref):
                     e_id = e_id.name
-                if '.' in e_id:
-                    e_id = e_id.split('.')[-1]
-                e['id'] = hszinc.Ref(e_id)
->>>>>>> 5e25c879
+                if "." in e_id:
+                    e_id = e_id.split(".")[-1]
+                e["id"] = hszinc.Ref(e_id)
             return e
 
         entities = list(map(_preprocess_entity, self._new_entities))
@@ -247,7 +238,7 @@
                     return res
             elif feature == HaystackSession.FEATURE_ID_UUID:
                 try:
-                    res[feature] = semver.match(ver, '>=0.8.0')
+                    res[feature] = semver.match(ver, ">=0.8.0")
                 except ValueError:
                     return res
         return res