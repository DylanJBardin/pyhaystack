#!python
# -*- coding: utf-8 -*-
"""
VRT Widesky Client support
"""

from time import time
from .session import HaystackSession
from .ops.vendor.widesky import (
    WideskyAuthenticateOperation,
    CreateEntityOperation,
    WideSkyHasFeaturesOperation,
)
from .mixins.vendor.widesky import crud, multihis
from ..util.asyncexc import AsynchronousException
from .http.exceptions import HTTPStatusError


def _decode_str(s, enc="utf-8"):
    """
    Try to decode a 'str' object to a Unicode string.
    """
    try:
        return s.decode(enc)
    except AttributeError:
        # This is probably already a Unicode string
        return s


<<<<<<< HEAD
def _decode_str(s, enc="utf-8"):
    """
    Try to decode a 'str' object to a Unicode string.
    """
    try:
        return s.decode(enc)
    except AttributeError:
        # This is probably already a Unicode string
        return s


class WideskyHaystackSession(
    crud.CRUDOpsMixin, multihis.MultiHisOpsMixin, HaystackSession
):
=======
class WideskyHaystackSession(crud.CRUDOpsMixin,
        multihis.MultiHisOpsMixin,
        HaystackSession):
>>>>>>> 5e25c879
    """
    The WideskyHaystackSession class implements some base support for
    Widesky servers.  This is mainly a convenience for
    collecting the username and password details.
    """

    _AUTH_OPERATION = WideskyAuthenticateOperation
    _CREATE_ENTITY_OPERATION = CreateEntityOperation
    _HAS_FEATURES_OPERATION = WideSkyHasFeaturesOperation

    def __init__(
        self,
        uri,
        username,
        password,
        client_id,
        client_secret,
        api_dir="api",
        auth_dir="oauth2/token",
        **kwargs
    ):
        """
        Initialise a VRT Widesky Project Haystack session handler.

        :param uri: Base URI for the Haystack installation.
        :param username: Authentication user name.
        :param password: Authentication password.
        :param client_id: Authentication client ID.
        :param client_secret: Authentication client secret.
        """
        super(WideskyHaystackSession, self).__init__(uri, api_dir, **kwargs)
        self._auth_dir = auth_dir
        self._username = username
        self._password = password
        self._client_id = client_id
        self._client_secret = client_secret
        self._auth_result = None

    @property
    def is_logged_in(self):
        """
        Return true if the user is logged in.
        """
        if self._auth_result is None:
            return False
        # Return true if our token expires in the future.
        return (self._auth_result.get("expires_in") or 0.0) > (1000.0 * time())

    # Private methods/properties

    def _on_read(self, ids, filter_expr, limit, callback, **kwargs):
        return super(WideskyHaystackSession, self)._on_read(
                ids, filter_expr, limit, callback,
                accept_status=(200, 404))

    def _on_http_grid_response(self, response):
        # If there's a '401' error, then we've lost the token.
        if isinstance(response, AsynchronousException):
            try:
                response.reraise()
            except HTTPStatusError as e:
                status_code = e.status
            except:
                # Anything else, no-op … let the state machine handle it!
                return
        else:
            status_code = response.status_code

        if (status_code == 401) and (self._auth_result is not None):
            self._log.warning("Authentication lost due to HTTP error 401.")
            self._auth_result = None
            self._client.headers = {}

    def _on_authenticate_done(self, operation, **kwargs):
        """
        Process the result of an authentication operation.  This needs to be
        implemented in the subclass and should, at minimum, set a flag in the
        subclass to indicate the authentication state and clear the _auth_op
        attribute on the base class.
        """
        try:
            self._auth_result = operation.result
            self._client.headers = {
                "Authorization": (
                    u"%s %s"
                    % (
                        _decode_str(self._auth_result["token_type"], "us-ascii"),
                        _decode_str(self._auth_result["access_token"], "us-ascii"),
                    )
                ).encode("us-ascii")
            }
        except:
            self._auth_result = None
            self._client.headers = {}
            self._log.warning("Log-in fails", exc_info=1)
        finally:
            self._auth_op = None<|MERGE_RESOLUTION|>--- conflicted
+++ resolved
@@ -27,26 +27,9 @@
         return s
 
 
-<<<<<<< HEAD
-def _decode_str(s, enc="utf-8"):
-    """
-    Try to decode a 'str' object to a Unicode string.
-    """
-    try:
-        return s.decode(enc)
-    except AttributeError:
-        # This is probably already a Unicode string
-        return s
-
-
 class WideskyHaystackSession(
     crud.CRUDOpsMixin, multihis.MultiHisOpsMixin, HaystackSession
 ):
-=======
-class WideskyHaystackSession(crud.CRUDOpsMixin,
-        multihis.MultiHisOpsMixin,
-        HaystackSession):
->>>>>>> 5e25c879
     """
     The WideskyHaystackSession class implements some base support for
     Widesky servers.  This is mainly a convenience for
@@ -99,8 +82,8 @@
 
     def _on_read(self, ids, filter_expr, limit, callback, **kwargs):
         return super(WideskyHaystackSession, self)._on_read(
-                ids, filter_expr, limit, callback,
-                accept_status=(200, 404))
+            ids, filter_expr, limit, callback, accept_status=(200, 404)
+        )
 
     def _on_http_grid_response(self, response):
         # If there's a '401' error, then we've lost the token.
