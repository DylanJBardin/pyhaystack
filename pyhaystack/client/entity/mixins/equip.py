--- conflicted
+++ resolved
@@ -42,18 +42,6 @@
             # Given an ID.... should return the point with this ID
             if key.replace('@','') == str(point.id).replace('@',''):
                 return point
-<<<<<<< HEAD
-            # Given a dis or navName... should return point
-            elif key == point.tags['dis'] or key == point.tags['navName']:
-                return point
-            try:
-                if key == point.tags['navNameFormat']:
-                    return point
-            except KeyError:
-                pass
-        else:    
-            try:
-=======
             # Given a dis or navName... should return equip
             if 'dis' in each.tags:
                 if key == each.tags['dis']:
@@ -67,7 +55,6 @@
         else:    
             try:
                 # Maybe key is a filter_expr
->>>>>>> f755c4c0
                 request = self.find_entity(key)
                 return request.result
             except HaystackError as e:
