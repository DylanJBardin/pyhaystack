--- conflicted
+++ resolved
@@ -30,13 +30,8 @@
     """
 
     PROTO_RE    = re.compile(r'^[a-z]+://')
-<<<<<<< HEAD
-    CONTENT_TYPE_HDR    = u'Content-Type'.encode('us-ascii')
-    CONTENT_LENGTH_HDR  = u'Content-Length'.encode('us-ascii')
-=======
     CONTENT_TYPE_HDR    = b'Content-Type'
     CONTENT_LENGTH_HDR  = b'Content-Length'
->>>>>>> 85fcd002
 
     def __init__(self, uri=None, params=None, headers=None, cookies=None,
             auth=None, timeout=None, proxies=None, tls_verify=None,
