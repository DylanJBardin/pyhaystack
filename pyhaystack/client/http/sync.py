--- conflicted
+++ resolved
@@ -13,10 +13,7 @@
 
 import requests
 
-<<<<<<< HEAD
-=======
 # Handle different versions of requests
->>>>>>> f755c4c0
 try : 
     from requests.exceptions import SSLError
 except ImportError:
