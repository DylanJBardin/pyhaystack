<<<<<<< HEAD
=======
#!python
# -*- coding: utf-8 -*-
"""
Main init file

Loading hszinc
Creating "connect" shortcut for get_instance

This file will also automatically disable SubjectAltNameWarning when dealing with 
CA certificate. See docs for more information about that.

"""

>>>>>>> f755c4c0
try:
    from hszinc import Quantity, use_pint
    Q_ = Quantity
    from .client.loader import get_instance as connect
    import requests.packages.urllib3
    from requests.packages.urllib3.exceptions import SubjectAltNameWarning
    requests.packages.urllib3.disable_warnings(SubjectAltNameWarning)


except ImportError:
    pass<|MERGE_RESOLUTION|>--- conflicted
+++ resolved
@@ -1,5 +1,3 @@
-<<<<<<< HEAD
-=======
 #!python
 # -*- coding: utf-8 -*-
 """
@@ -13,7 +11,6 @@
 
 """
 
->>>>>>> f755c4c0
 try:
     from hszinc import Quantity, use_pint
     Q_ = Quantity
