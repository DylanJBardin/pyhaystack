--- conflicted
+++ resolved
@@ -12,10 +12,6 @@
 
 __author__ = 'Christian Tremblay, Stuart Longland, @sudo-Whateverman, Igor'
 __author_email__ = 'christian.tremblay@servisys.com'
-<<<<<<< HEAD
-__version__ = '0.92.7'
-=======
 __version__ = '0.92.6'
->>>>>>> 0efebfdf
 __license__ = 'Apache 2.0'
 __copyright__ = "Christian Tremblay / SERVISYS inc. | Stuart Longland / VRT | 2016"